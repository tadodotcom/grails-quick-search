<!DOCTYPE html PUBLIC "-//W3C//DTD XHTML 1.0 Transitional//EN"
                      "http://www.w3.org/TR/xhtml1/DTD/xhtml1-transitional.dtd">
<html xmlns="http://www.w3.org/1999/xhtml" xml:lang="en">
<head>
    <title>1 Introduction 0.2.6</title>
    <meta http-equiv="Content-Type" content="text/html; charset=utf-8"/>
    <link rel="stylesheet" href="../css/main.css" type="text/css" media="screen, print" title="Style" charset="utf-8"/>
    <link rel="stylesheet" href="../css/pdf.css" type="text/css" media="print" title="PDF" charset="utf-8"/>
    <script type="text/javascript">
function addJsClass() {
    var classes = document.body.className.split(" ");
    classes.push("js");
    document.body.className = classes.join(" ");
}
    </script>
</head>

<body class="body" onload="addJsClass();">
<div id="navigation">
    <ul>
        <li>
            <div id="nav-summary" onmouseover="toggleNavSummary(false)" onmouseout="toggleNavSummary(true)">
                <a href="../guide/index.html" class="button">Table of contents</a>

                <div id="nav-summary-childs" style="display:none;">
                    
                    <div class="toc-item" style="margin-left:0"><a href="../guide/introduction.html"><strong>1</strong><span>Introduction</span></a>
                    </div>
                    
                    <div class="toc-item" style="margin-left:0"><a href="../guide/quickSearchService.html"><strong>2</strong><span>Quick Search Service</span></a>
                    </div>
                    
                    <div class="toc-item" style="margin-left:0"><a href="../guide/configuration.html"><strong>3</strong><span>Configuration</span></a>
                    </div>
                    
                </div>
            </div>
        </li>
        <li class="separator selected">
            <a id="ref-button" onclick="localToggle(); return false;" href="#">Quick Reference</a>
        </li>
    </ul>
</div>
<div id="header">
    <div class="images clearfix">
        
        
    </div>
    <p>
Search plugin for domain class properties. Lightweight plugin which puts the ability for searching, it adds utility
functions for building the search result into a string format representation sufficient for auto-complete as well as
functions for listing the results based on the search query.
</p>
</div>


<table id="colset" border="0" cellpadding="0" cellspacing="0">
    <tr>
        <td id="col1">
            <div id="main" class="corner-all">

                

                <span id='toggle-col1' class="toggle">(<a href="#" onclick="localToggle(); return false;">Quick Reference</a>)</span>

                
                    <div class="toc-item next-right"><a href="../guide/quickSearchService.html"><strong>2</strong><span>Quick Search Service</span> >></a></div>
                


                <div class="project">
                    <h1>1 Introduction - Reference Documentation</h1>

                    <p><strong>Authors:</strong> Matouš Kučera</p>

                    <p><strong>Version:</strong> 0.2.6</p>

                    
                </div>

                
                <div id="table-of-content">
                    <h2>Table of Contents</h2>
                    
                    <div class="toc-item" style="margin-left:0px"><a href="#whyNew"><strong>1.1</strong><span>Why New Search Plugin</span></a>
                    </div>
                    
                    <div class="toc-item" style="margin-left:0px"><a href="#changes"><strong>1.2</strong><span>Change Log</span></a>
                    </div>
                    
                    <div class="toc-item" style="margin-left:0px"><a href="#roadmap"><strong>1.3</strong><span>Roadmap</span></a>
                    </div>
                    
                </div>
                

                

<h1 id="introduction">1 Introduction</h1>
The Quick Search Plugin is the search implementation suitable for querying one domain class in one query. It supports search of domain class persistent properties as well as embedded and association properties. It is best suited for backend search where the user would like to search in a certain list of domain class objects without specifying which properties should be used for which kind of search. The complex search could be acomplished using <a href="http://grails.org/plugin/filterpane" target="blank">Filter Pane Plugin</a>.



<h2 id="whyNew">1.1 Why New Search Plugin</h2>
There is certain amount of search and filtering plugins out there, so why we've implemented new one? I would like to list the reasons which we understand as the most important advantages of this plugin, however keep in mind, that different plugins are usually suitable for different situations.
<ul class="star">
<li><strong class="bold">Search setting should not be specified in domain classes</strong> - In my opinion, specifying the search options (properties which should be searched, the ordering parameters, etc.) should not be specified in domain classes (as most of the search plugin does). The domain class represents the model and the search is more view related, therefore it should be specified closer to the view level, i.e. in the controller.</li>
<li><strong class="bold">Different search settings for different situations</strong> - In additional to above, the search could vary for same domain class list in different situations. The search engine should allow to set different search options though.</li>
<li><strong class="bold">Let the programmer allow to influence the search</strong> - Sometimes the search should be constrained by programmer's specific code. Therefore, we allow to put a custom <a href="http://grails.org/doc/latest/ref/Domain%20Classes/createCriteria.html" target="blank">create criteria</a> closure to the search query.</li>
</ul><p class="paragraph"/>


<h2 id="changes">1.2 Change Log</h2>
<<<<<<< HEAD
<table class="wiki-table" cellpadding="0" cellspacing="0" border="0"><tr><th>Date</th><th>Version</th><th>Notes</th></tr><tr class="table-odd"><td>2014-10-22</td><td>0.3</td><td>Allow to search by domain class identifier in default search. Fix the default search to include also numbers of domain class.</td></tr><tr class="table-even"><td>2014-01-08</td><td>0.2.5</td><td>SearchService.searchAutoComplete(): autocompleteTemplate attribute can use matchResults property in GString to display matched elements. For more information see <a href="../ref/Services/searchService.html" class="services">searchService</a>.</td></tr><tr class="table-odd"><td>2013-11-26</td><td>0.2.3</td><td>Use left join for association queries in order to search for properties which has null reference.</td></tr><tr class="table-even"><td>2013-11-26</td><td>0.2</td><td>Fix of configuration value loading.</td></tr><tr class="table-odd"><td>2013-11-18</td><td>0.1</td><td>Initial release. Search service for listing the result domain class objects.</td></tr></table>
=======
<table class="wiki-table" cellpadding="0" cellspacing="0" border="0"><tr><th>Date</th><th>Version</th><th>Notes</th></tr><tr class="table-odd"><td>2014-01-08</td><td>0.2.6</td><td>SearchService.searchAutoComplete(): autocompleteTemplate attribute can use matchResults property in GString to display matched elements. For more information see <a href="../ref/Services/searchService.html" class="services">searchService</a>.</td></tr><tr class="table-even"><td>2013-11-26</td><td>0.2.3</td><td>Use left join for association queries in order to search for properties which has null reference.</td></tr><tr class="table-odd"><td>2013-11-26</td><td>0.2</td><td>Fix of configuration value loading.</td></tr><tr class="table-even"><td>2013-11-18</td><td>0.1</td><td>Initial release. Search service for listing the result domain class objects.</td></tr></table>
>>>>>>> 145083f1


<h2 id="roadmap">1.3 Roadmap</h2>
<ul class="star">
<li>Change the search engine to allow prioritizing the results based on programmer preferences and amount of matches.</li>
<li>Search in more domain classes.</li>
<li>Tag library for search form with support of autocomplete.</li>
</ul><p class="paragraph"/>


                <div style="clear:both;margin-top:15px;"></div>
                
                    <div class="toc-item next-right"><a href="../guide/quickSearchService.html"><strong>2</strong><span>Quick Search Service</span> >></a></div>
                
                <div style="clear:both"></div>
            </div>
        </td>
        <td id="col2">
            <div class="local clearfix">
                <div class="local-title">
                    <a href="../guide/index.html" target="mainFrame">Quick Reference</a>
                    <span class="toggle">(<a href="#" onclick="localToggle(); return false;">hide</a>)</span>
                </div>
                <div class="menu">
                    
                    <div class="menu-block"><h1 class="menu-title" onclick="toggleRef(this.parentNode.childNodes[1])">Services</h1><div class="menu-sub">
                        
                            
                            <div class="menu-item"><a href="../ref/Services/searchService.html">searchService</a>
                            </div>
                            
                            </div>
                    </div>
                    
                </div>
            </div>
        </td>
    </tr>
</table>

<div id="footer">
    
    
</div>

<script type="text/javascript" src="../js/docs.js"></script>

</body>
</html><|MERGE_RESOLUTION|>--- conflicted
+++ resolved
@@ -2,7 +2,7 @@
                       "http://www.w3.org/TR/xhtml1/DTD/xhtml1-transitional.dtd">
 <html xmlns="http://www.w3.org/1999/xhtml" xml:lang="en">
 <head>
-    <title>1 Introduction 0.2.6</title>
+    <title>1 Introduction 0.3</title>
     <meta http-equiv="Content-Type" content="text/html; charset=utf-8"/>
     <link rel="stylesheet" href="../css/main.css" type="text/css" media="screen, print" title="Style" charset="utf-8"/>
     <link rel="stylesheet" href="../css/pdf.css" type="text/css" media="print" title="PDF" charset="utf-8"/>
@@ -73,7 +73,7 @@
 
                     <p><strong>Authors:</strong> Matouš Kučera</p>
 
-                    <p><strong>Version:</strong> 0.2.6</p>
+                    <p><strong>Version:</strong> 0.3</p>
 
                     
                 </div>
@@ -111,11 +111,7 @@
 
 
 <h2 id="changes">1.2 Change Log</h2>
-<<<<<<< HEAD
-<table class="wiki-table" cellpadding="0" cellspacing="0" border="0"><tr><th>Date</th><th>Version</th><th>Notes</th></tr><tr class="table-odd"><td>2014-10-22</td><td>0.3</td><td>Allow to search by domain class identifier in default search. Fix the default search to include also numbers of domain class.</td></tr><tr class="table-even"><td>2014-01-08</td><td>0.2.5</td><td>SearchService.searchAutoComplete(): autocompleteTemplate attribute can use matchResults property in GString to display matched elements. For more information see <a href="../ref/Services/searchService.html" class="services">searchService</a>.</td></tr><tr class="table-odd"><td>2013-11-26</td><td>0.2.3</td><td>Use left join for association queries in order to search for properties which has null reference.</td></tr><tr class="table-even"><td>2013-11-26</td><td>0.2</td><td>Fix of configuration value loading.</td></tr><tr class="table-odd"><td>2013-11-18</td><td>0.1</td><td>Initial release. Search service for listing the result domain class objects.</td></tr></table>
-=======
-<table class="wiki-table" cellpadding="0" cellspacing="0" border="0"><tr><th>Date</th><th>Version</th><th>Notes</th></tr><tr class="table-odd"><td>2014-01-08</td><td>0.2.6</td><td>SearchService.searchAutoComplete(): autocompleteTemplate attribute can use matchResults property in GString to display matched elements. For more information see <a href="../ref/Services/searchService.html" class="services">searchService</a>.</td></tr><tr class="table-even"><td>2013-11-26</td><td>0.2.3</td><td>Use left join for association queries in order to search for properties which has null reference.</td></tr><tr class="table-odd"><td>2013-11-26</td><td>0.2</td><td>Fix of configuration value loading.</td></tr><tr class="table-even"><td>2013-11-18</td><td>0.1</td><td>Initial release. Search service for listing the result domain class objects.</td></tr></table>
->>>>>>> 145083f1
+<table class="wiki-table" cellpadding="0" cellspacing="0" border="0"><tr><th>Date</th><th>Version</th><th>Notes</th></tr><tr class="table-odd"><td>2014-10-22</td><td>0.3</td><td>Allow to search by domain class identifier in default search. Fix the default search to include also numbers of domain class.</td></tr><tr class="table-even"><td>2014-01-08</td><td>0.2.6</td><td>SearchService.searchAutoComplete(): autocompleteTemplate attribute can use matchResults property in GString to display matched elements. For more information see <a href="../ref/Services/searchService.html" class="services">searchService</a>.</td></tr><tr class="table-odd"><td>2014-01-08</td><td>0.2.5</td><td>SearchService.searchAutoComplete(): autocompleteTemplate attribute can use matchResults property in GString to display matched elements. For more information see <a href="../ref/Services/searchService.html" class="services">searchService</a>.</td></tr><tr class="table-even"><td>2013-11-26</td><td>0.2.3</td><td>Use left join for association queries in order to search for properties which has null reference.</td></tr><tr class="table-odd"><td>2013-11-26</td><td>0.2</td><td>Fix of configuration value loading.</td></tr><tr class="table-even"><td>2013-11-18</td><td>0.1</td><td>Initial release. Search service for listing the result domain class objects.</td></tr></table>
 
 
 <h2 id="roadmap">1.3 Roadmap</h2>
